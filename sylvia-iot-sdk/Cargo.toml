[package]
name = "sylvia-iot-sdk"
version = "0.1.13"
authors = ["Chien-Hong Chan"]
categories = ["web-programming::http-server"]
description = "SDK for developing networks (adapters) and applications on Sylvia-IoT."
edition = "2021"
keywords = ["iot"]
license = "MIT"
readme = "README.md"
repository = "https://github.com/woofdogtw/sylvia-iot-core.git"
rust-version = "1.75"

[dependencies]
async-trait = "0.1.82"
axum = "0.7.5"
bytes = "1.7.1"
chrono = { version = "0.4.38", default-features = false, features = ["serde"] }
futures = "0.3.30"
general-mq = "0.1.12"
hex = "0.4.3"
reqwest = { version = "0.12.7", default-features = false, features = ["json"] }
<<<<<<< HEAD
serde = { version = "1.0.209", features = ["derive"] }
serde_json = "1.0.127"
sylvia-iot-corelib = "0.1.12"
=======
serde = { version = "1.0.210", features = ["derive"] }
serde_json = "1.0.128"
sylvia-iot-corelib = { path = "../sylvia-iot-corelib" }
>>>>>>> ce04b271
tokio = { version = "1.40.0", features = [
    "io-util",
    "macros",
    "rt-multi-thread",
    "time",
] }
tower = "0.5.1"
url = "2.5.2"

[dev-dependencies]
axum-test = "15.7.1"
laboratory = "2.0.0"
sylvia-iot-auth = "0.1.12"
sylvia-iot-broker = "0.1.12"
sylvia-iot-coremgr = "0.1.12"

[profile.release]
codegen-units = 1
lto = true
strip = true

[profile.test]
incremental = true<|MERGE_RESOLUTION|>--- conflicted
+++ resolved
@@ -20,15 +20,9 @@
 general-mq = "0.1.12"
 hex = "0.4.3"
 reqwest = { version = "0.12.7", default-features = false, features = ["json"] }
-<<<<<<< HEAD
-serde = { version = "1.0.209", features = ["derive"] }
-serde_json = "1.0.127"
-sylvia-iot-corelib = "0.1.12"
-=======
 serde = { version = "1.0.210", features = ["derive"] }
 serde_json = "1.0.128"
-sylvia-iot-corelib = { path = "../sylvia-iot-corelib" }
->>>>>>> ce04b271
+sylvia-iot-corelib = "0.1.12"
 tokio = { version = "1.40.0", features = [
     "io-util",
     "macros",
