--- conflicted
+++ resolved
@@ -19,19 +19,11 @@
 futures = "0.3.30"
 general-mq = "0.1.10"
 hex = "0.4.3"
-<<<<<<< HEAD
-reqwest = { version = "0.12.5", default-features = false, features = ["json"] }
-serde = { version = "1.0.208", features = ["derive"] }
-serde_json = "1.0.125"
-sylvia-iot-corelib = "0.1.10"
-tokio = { version = "1.39.2", features = [
-=======
 reqwest = { version = "0.12.7", default-features = false, features = ["json"] }
 serde = { version = "1.0.209", features = ["derive"] }
 serde_json = "1.0.127"
-sylvia-iot-corelib = { path = "../sylvia-iot-corelib" }
+sylvia-iot-corelib = "0.1.10"
 tokio = { version = "1.40.0", features = [
->>>>>>> a3410628
     "io-util",
     "macros",
     "rt-multi-thread",
