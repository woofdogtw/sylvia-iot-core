--- conflicted
+++ resolved
@@ -21,15 +21,9 @@
 hex = "0.4.3"
 reqwest = { version = "0.12.23", default-features = false, features = ["json"] }
 serde = { version = "1.0.219", features = ["derive"] }
-<<<<<<< HEAD
-serde_json = "1.0.141"
+serde_json = "1.0.142"
 sylvia-iot-corelib = "0.3.6"
-tokio = { version = "1.46.1", features = [
-=======
-serde_json = "1.0.142"
-sylvia-iot-corelib = { path = "../sylvia-iot-corelib" }
 tokio = { version = "1.47.1", features = [
->>>>>>> f53ffaec
     "io-util",
     "macros",
     "rt-multi-thread",
