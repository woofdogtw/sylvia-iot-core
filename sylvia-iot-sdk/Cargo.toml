--- conflicted
+++ resolved
@@ -13,31 +13,17 @@
 
 [dependencies]
 async-trait = "0.1.83"
-<<<<<<< HEAD
-axum = "0.7.6"
-bytes = "1.7.2"
-chrono = { version = "0.4.38", default-features = false, features = ["serde"] }
-futures = "0.3.30"
-general-mq = "0.1.15"
-hex = "0.4.3"
-reqwest = { version = "0.12.7", default-features = false, features = ["json"] }
-serde = { version = "1.0.210", features = ["derive"] }
-serde_json = "1.0.128"
-sylvia-iot-corelib = "0.1.15"
-tokio = { version = "1.40.0", features = [
-=======
 axum = "0.7.7"
 bytes = "1.9.0"
 chrono = { version = "0.4.39", default-features = false, features = ["serde"] }
 futures = "0.3.31"
-general-mq = { path = "../general-mq" }
+general-mq = "0.1.15"
 hex = "0.4.3"
 reqwest = { version = "0.12.9", default-features = false, features = ["json"] }
 serde = { version = "1.0.216", features = ["derive"] }
 serde_json = "1.0.133"
-sylvia-iot-corelib = { path = "../sylvia-iot-corelib" }
+sylvia-iot-corelib = "0.1.15"
 tokio = { version = "1.42.0", features = [
->>>>>>> 1db71a77
     "io-util",
     "macros",
     "rt-multi-thread",
