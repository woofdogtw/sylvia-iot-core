--- conflicted
+++ resolved
@@ -34,7 +34,6 @@
 serde_json = "1.0.133"
 serde_urlencoded = "0.7.1"
 shell-escape = "0.1.5"
-<<<<<<< HEAD
 sylvia-iot-auth = "0.1.15"
 sylvia-iot-broker = "0.1.15"
 sylvia-iot-corelib = "0.1.15"
@@ -42,19 +41,8 @@
 sylvia-iot-coremgr-cli = "0.1.15"
 sylvia-iot-data = "0.1.15"
 sylvia-iot-sdk = "0.1.15"
-sysinfo = "0.31.4"
-tokio = { version = "1.40.0", features = [
-=======
-sylvia-iot-auth = { path = "../sylvia-iot-auth" }
-sylvia-iot-broker = { path = "../sylvia-iot-broker" }
-sylvia-iot-corelib = { path = "../sylvia-iot-corelib" }
-sylvia-iot-coremgr = { path = "../sylvia-iot-coremgr" }
-sylvia-iot-coremgr-cli = { path = "../sylvia-iot-coremgr-cli" }
-sylvia-iot-data = { path = "../sylvia-iot-data" }
-sylvia-iot-sdk = { path = "../sylvia-iot-sdk" }
 sysinfo = "0.33.0"
 tokio = { version = "1.42.0", features = [
->>>>>>> 1db71a77
     "io-util",
     "macros",
     "rt-multi-thread",
