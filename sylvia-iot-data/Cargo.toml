--- conflicted
+++ resolved
@@ -44,19 +44,11 @@
     "runtime-tokio",
     "sqlite",
 ] }
-<<<<<<< HEAD
 sylvia-iot-auth = "0.1.10"
 sylvia-iot-broker = "0.1.10"
 sylvia-iot-corelib = "0.1.10"
 sylvia-iot-coremgr = "0.1.10"
-tokio = { version = "1.39.2", features = [
-=======
-sylvia-iot-auth = { path = "../sylvia-iot-auth" }
-sylvia-iot-broker = { path = "../sylvia-iot-broker" }
-sylvia-iot-corelib = { path = "../sylvia-iot-corelib" }
-sylvia-iot-coremgr = { path = "../sylvia-iot-coremgr" }
 tokio = { version = "1.40.0", features = [
->>>>>>> a3410628
     "io-util",
     "macros",
     "rt-multi-thread",
