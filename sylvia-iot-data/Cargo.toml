--- conflicted
+++ resolved
@@ -44,19 +44,11 @@
     "runtime-tokio",
     "sqlite",
 ] }
-<<<<<<< HEAD
 sylvia-iot-auth = "0.3.5"
 sylvia-iot-broker = "0.3.5"
 sylvia-iot-corelib = "0.3.5"
 sylvia-iot-coremgr = "0.3.5"
-tokio = { version = "1.45.1", features = [
-=======
-sylvia-iot-auth = { path = "../sylvia-iot-auth" }
-sylvia-iot-broker = { path = "../sylvia-iot-broker" }
-sylvia-iot-corelib = { path = "../sylvia-iot-corelib" }
-sylvia-iot-coremgr = { path = "../sylvia-iot-coremgr" }
 tokio = { version = "1.46.1", features = [
->>>>>>> e08d3d48
     "io-util",
     "macros",
     "rt-multi-thread",
