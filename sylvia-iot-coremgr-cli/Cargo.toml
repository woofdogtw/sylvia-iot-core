[package]
name = "sylvia-iot-coremgr-cli"
version = "0.3.7"
authors = ["Chien-Hong Chan"]
categories = ["web-programming::http-client"]
description = "The command-line tool for Sylvia-IoT core manager."
edition = "2024"
keywords = ["iot"]
license = "MIT"
readme = "README.md"
repository = "https://github.com/woofdogtw/sylvia-iot-core.git"
rust-version = "1.85.1"

[dependencies]
chrono = { version = "0.4.41", default-features = false, features = ["serde"] }
clap = { version = "4.5.45", default-features = false, features = [
    "std",
    "help",
    "usage",
    "error-context",
] }
dirs = "6.0.0"
hex = "0.4.3"
json5 = "0.4.1"
reqwest = { version = "0.12.23", default-features = false, features = [
    "json",
    "rustls-tls",
    "stream",
] }
serde = { version = "1.0.219", features = ["derive"] }
serde_json = "1.0.142"
serde_urlencoded = "0.7.1"
serde_with = { version = "3.14.0", features = ["json"] }
<<<<<<< HEAD
sylvia-iot-corelib = "0.3.6"
tokio = { version = "1.46.1", features = [
=======
sylvia-iot-corelib = { path = "../sylvia-iot-corelib" }
tokio = { version = "1.47.1", features = [
>>>>>>> f53ffaec
    "io-util",
    "macros",
    "rt-multi-thread",
    "time",
] }
url = "2.5.4"

[dev-dependencies]
laboratory = "2.0.0"

[profile.release]
codegen-units = 1
lto = true
strip = true

[profile.test]
incremental = true<|MERGE_RESOLUTION|>--- conflicted
+++ resolved
@@ -31,13 +31,8 @@
 serde_json = "1.0.142"
 serde_urlencoded = "0.7.1"
 serde_with = { version = "3.14.0", features = ["json"] }
-<<<<<<< HEAD
 sylvia-iot-corelib = "0.3.6"
-tokio = { version = "1.46.1", features = [
-=======
-sylvia-iot-corelib = { path = "../sylvia-iot-corelib" }
 tokio = { version = "1.47.1", features = [
->>>>>>> f53ffaec
     "io-util",
     "macros",
     "rt-multi-thread",
