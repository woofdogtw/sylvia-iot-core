--- conflicted
+++ resolved
@@ -30,13 +30,8 @@
 serde = { version = "1.0.227", features = ["derive"] }
 serde_json = "1.0.145"
 serde_urlencoded = "0.7.1"
-<<<<<<< HEAD
-serde_with = { version = "3.14.0", features = ["json"] }
+serde_with = { version = "3.14.1", features = ["json"] }
 sylvia-iot-corelib = "0.3.10"
-=======
-serde_with = { version = "3.14.1", features = ["json"] }
-sylvia-iot-corelib = { path = "../sylvia-iot-corelib" }
->>>>>>> e06334c3
 tokio = { version = "1.47.1", features = [
     "io-util",
     "macros",
