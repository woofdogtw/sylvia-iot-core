[package]
name = "sylvia-iot-coremgr-cli"
version = "0.1.16"
authors = ["Chien-Hong Chan"]
categories = ["web-programming::http-client"]
description = "The command-line tool for Sylvia-IoT core manager."
edition = "2021"
keywords = ["iot"]
license = "MIT"
readme = "README.md"
repository = "https://github.com/woofdogtw/sylvia-iot-core.git"
rust-version = "1.75"

[dependencies]
chrono = { version = "0.4.39", default-features = false, features = ["serde"] }
clap = { version = "4.5.23", default-features = false, features = [
    "std",
    "help",
    "usage",
    "error-context",
] }
dirs = "5.0.1"
hex = "0.4.3"
json5 = "0.4.1"
reqwest = { version = "0.12.9", default-features = false, features = [
    "json",
    "rustls-tls",
    "stream",
] }
serde = { version = "1.0.216", features = ["derive"] }
serde_json = "1.0.133"
serde_urlencoded = "0.7.1"
<<<<<<< HEAD
serde_with = { version = "3.9.0", features = ["json"] }
sylvia-iot-corelib = "0.1.15"
tokio = { version = "1.40.0", features = [
=======
serde_with = { version = "3.11.0", features = ["json"] }
sylvia-iot-corelib = { path = "../sylvia-iot-corelib" }
tokio = { version = "1.42.0", features = [
>>>>>>> 1db71a77
    "io-util",
    "macros",
    "rt-multi-thread",
    "time",
] }
url = "2.5.4"
validators = "0.25.3"

[dev-dependencies]
laboratory = "2.0.0"

[profile.release]
codegen-units = 1
lto = true
strip = true

[profile.test]
incremental = true<|MERGE_RESOLUTION|>--- conflicted
+++ resolved
@@ -30,15 +30,9 @@
 serde = { version = "1.0.216", features = ["derive"] }
 serde_json = "1.0.133"
 serde_urlencoded = "0.7.1"
-<<<<<<< HEAD
-serde_with = { version = "3.9.0", features = ["json"] }
+serde_with = { version = "3.11.0", features = ["json"] }
 sylvia-iot-corelib = "0.1.15"
-tokio = { version = "1.40.0", features = [
-=======
-serde_with = { version = "3.11.0", features = ["json"] }
-sylvia-iot-corelib = { path = "../sylvia-iot-corelib" }
 tokio = { version = "1.42.0", features = [
->>>>>>> 1db71a77
     "io-util",
     "macros",
     "rt-multi-thread",
